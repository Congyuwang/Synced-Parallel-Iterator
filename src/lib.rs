--- conflicted
+++ resolved
@@ -181,7 +181,6 @@
 //!
 //! assert_eq!(results, vec![Ok(0), Ok(1), Ok(2), Err(()), Ok(4)])
 //! ```
-<<<<<<< HEAD
 //! ## Overhead Benchmark
 //! Platform: Macbook Air (2015 Late) 8 GB RAM, Intel Core i5, 1.6GHZ (2 Core).
 //!
@@ -198,8 +197,6 @@
 //! Result:
 //! - Async iterator overhead `110 ns (+/-  28 ns)`.
 //! - Sync iterator overhead  `121 ns (+/- 103 ns)`.
-=======
->>>>>>> 0b58b0d3
 //!
 //! ## Implementation Note
 //!
@@ -225,13 +222,9 @@
 //!
 mod iter_async;
 
-<<<<<<< HEAD
 use crossbeam::channel::{bounded, Receiver};
 use crossbeam::sync::{Parker, Unparker};
 use crossbeam::utils::Backoff;
-=======
-use crossbeam::channel::{bounded, unbounded, Receiver, Sender};
->>>>>>> 0b58b0d3
 pub use iter_async::*;
 use num_cpus;
 use std::sync::atomic::{AtomicBool, Ordering};
@@ -308,7 +301,6 @@
     }
 }
 
-<<<<<<< HEAD
 ///
 /// A lookup table to register and look up corresponding thread id for a task.
 ///
@@ -451,9 +443,6 @@
 ///
 /// implementation of lock-free sequential parallel iterator
 ///
-=======
-/// iterate through blocks according to array index.
->>>>>>> 0b58b0d3
 pub struct ParIterSync<R> {
     /// Result receivers, one for each worker thread
     receivers: Vec<Receiver<R>>,
@@ -483,7 +472,6 @@
     {
         let cpus = num_cpus::get();
         let iterator_stopper = Arc::new(AtomicBool::new(false));
-<<<<<<< HEAD
 
         // `(1 + MAX_SIZE_FOR_THREAD)` * cpus as there might be one more fetching after send blocking
         let task_registry: TaskRegistry = TaskRegistry::new((1 + MAX_SIZE_FOR_THREAD) * cpus);
@@ -505,17 +493,6 @@
             let (output_sender, output_receiver) = bounded(MAX_SIZE_FOR_THREAD);
             let task_receiver = task_receiver.clone();
             let task_registry = task_registry.to_write();
-=======
-        // worker master
-        let (task_register, task_order) = unbounded();
-        let tasks = Arc::new(Mutex::new(tasks.into_iter()));
-        let mut handles = Vec::with_capacity(cpus);
-        let mut receivers = Vec::with_capacity(cpus);
-        for thread_number in 0..cpus {
-            let (sender, receiver) = bounded(MAX_SIZE_FOR_THREAD);
-            let task = tasks.clone();
-            let register = task_register.clone();
->>>>>>> 0b58b0d3
             let iterator_stopper = iterator_stopper.clone();
             let task_executor = task_executor.clone();
 
@@ -583,17 +560,10 @@
 /// before releasing tasks lock.
 ///
 #[inline(always)]
-<<<<<<< HEAD
 fn get_task<T>(
     tasks: &Receiver<(T, usize)>,
     registry: &TaskRegistryWrite,
     thread_number: isize,
-=======
-fn get_task<T, TL>(
-    tasks: &Arc<Mutex<TL>>,
-    register: &Sender<usize>,
-    thread_number: usize,
->>>>>>> 0b58b0d3
 ) -> Option<T>
 where
     T: Send,
