--- conflicted
+++ resolved
@@ -60,7 +60,6 @@
 
 ### Result
 One million (1,000,000) empty iteration for each run.
-<<<<<<< HEAD
 ```text
 test iter_async::test_par_iter_async::bench_into_par_iter_async
     ... bench: 110,277,577 ns/iter (+/- 28,510,054)
@@ -72,16 +71,6 @@
 Result:
 - Async iterator overhead `110 ns (+/-  28 ns)`.
 - Sync iterator overhead  `121 ns (+/- 103 ns)`.
-=======
-```
-test iter_async::test_par_iter_async::bench_into_par_iter_async ... bench: 125,574,305 ns/iter (+/- 73,066,288)
-test test_par_iter::bench_into_par_iter_sync                    ... bench: 339,214,244 ns/iter (+/- 220,914,336)
-```
-
-Result:
-- Async iterator overhead `125,574,305 / 1,000,000 = 125 ns (+/- 73 ns)`.
-- Sync iterator overhead `125,574,305 / 1,000,000 = 339 ns (+/- 220 ns)`.
->>>>>>> 0b58b0d3
 
 ### Bench Programs
 
